/*
Copyright 2024.

Licensed under the Apache License, Version 2.0 (the "License");
you may not use this file except in compliance with the License.
You may obtain a copy of the License at

    http://www.apache.org/licenses/LICENSE-2.0

Unless required by applicable law or agreed to in writing, software
distributed under the License is distributed on an "AS IS" BASIS,
WITHOUT WARRANTIES OR CONDITIONS OF ANY KIND, either express or implied.
See the License for the specific language governing permissions and
limitations under the License.
*/

package main

import (
	"crypto/tls"
	"database/sql"
	"flag"
	"os"

	// Import all Kubernetes client auth plugins (e.g. Azure, GCP, OIDC, etc.)
	// to ensure that exec-entrypoint and run can make use of them.
	_ "k8s.io/client-go/plugin/pkg/client/auth"

	"k8s.io/apimachinery/pkg/runtime"
	utilruntime "k8s.io/apimachinery/pkg/util/runtime"
	clientgoscheme "k8s.io/client-go/kubernetes/scheme"
	ctrl "sigs.k8s.io/controller-runtime"
	"sigs.k8s.io/controller-runtime/pkg/healthz"
	"sigs.k8s.io/controller-runtime/pkg/log/zap"
	metricsserver "sigs.k8s.io/controller-runtime/pkg/metrics/server"
	"sigs.k8s.io/controller-runtime/pkg/webhook"

	crdv1alpha1 "github.com/uselagoon/dbaas-controller/api/v1alpha1"
	"github.com/uselagoon/dbaas-controller/internal/controller"
	"github.com/uselagoon/dbaas-controller/internal/database"
	//+kubebuilder:scaffold:imports
)

var (
	scheme   = runtime.NewScheme()
	setupLog = ctrl.Log.WithName("setup")
)

func init() {
	utilruntime.Must(clientgoscheme.AddToScheme(scheme))

	utilruntime.Must(crdv1alpha1.AddToScheme(scheme))
	//+kubebuilder:scaffold:scheme
}

func main() {
	var metricsAddr string
	var enableLeaderElection bool
	var probeAddr string
	var secureMetrics bool
	var enableHTTP2 bool
	var maxConcurrentReconciles int
	flag.StringVar(&metricsAddr, "metrics-bind-address", ":8080", "The address the metric endpoint binds to.")
	flag.StringVar(&probeAddr, "health-probe-bind-address", ":8081", "The address the probe endpoint binds to.")
	flag.BoolVar(&enableLeaderElection, "leader-elect", false,
		"Enable leader election for controller manager. "+
			"Enabling this will ensure there is only one active controller manager.")
	flag.BoolVar(&secureMetrics, "metrics-secure", false,
		"If set the metrics endpoint is served securely")
	flag.BoolVar(&enableHTTP2, "enable-http2", false,
		"If set, HTTP/2 will be enabled for the metrics and webhook servers")
	flag.IntVar(&maxConcurrentReconciles, "max-concurrent-reconciles", 10,
		"The maximum number of concurrent Reconciles that can be run.")
	opts := zap.Options{
		Development: true,
	}
	opts.BindFlags(flag.CommandLine)
	flag.Parse()

	ctrl.SetLogger(zap.New(zap.UseFlagOptions(&opts)))

	// if the enable-http2 flag is false (the default), http/2 should be disabled
	// due to its vulnerabilities. More specifically, disabling http/2 will
	// prevent from being vulnerable to the HTTP/2 Stream Cancelation and
	// Rapid Reset CVEs. For more information see:
	// - https://github.com/advisories/GHSA-qppj-fm5r-hxr3
	// - https://github.com/advisories/GHSA-4374-p667-p6c8
	disableHTTP2 := func(c *tls.Config) {
		setupLog.Info("disabling http/2")
		c.NextProtos = []string{"http/1.1"}
	}

	tlsOpts := []func(*tls.Config){}
	if !enableHTTP2 {
		tlsOpts = append(tlsOpts, disableHTTP2)
	}

	webhookServer := webhook.NewServer(webhook.Options{
		TLSOpts: tlsOpts,
	})

	mgr, err := ctrl.NewManager(ctrl.GetConfigOrDie(), ctrl.Options{
		Scheme: scheme,
		Metrics: metricsserver.Options{
			BindAddress:   metricsAddr,
			SecureServing: secureMetrics,
			TLSOpts:       tlsOpts,
		},
		WebhookServer:          webhookServer,
		HealthProbeBindAddress: probeAddr,
		LeaderElection:         enableLeaderElection,
		LeaderElectionID:       "7c5dfb9a.lagoon.sh",
		// LeaderElectionReleaseOnCancel defines if the leader should step down voluntarily
		// when the Manager ends. This requires the binary to immediately end when the
		// Manager is stopped, otherwise, this setting is unsafe. Setting this significantly
		// speeds up voluntary leader transitions as the new leader don't have to wait
		// LeaseDuration time first.
		//
		// In the default scaffold provided, the program ends immediately after
		// the manager stops, so would be fine to enable this option. However,
		// if you are doing or is intended to do any operation such as perform cleanups
		// after the manager stops then its usage might be unsafe.
		// LeaderElectionReleaseOnCancel: true,
	})
	if err != nil {
		setupLog.Error(err, "unable to start manager")
		os.Exit(1)
	}

<<<<<<< HEAD
	relDBClient := database.New()

	if err = (&controller.DatabaseRequestReconciler{
		Client:                   mgr.GetClient(),
		Scheme:                   mgr.GetScheme(),
		RelationalDatabaseClient: relDBClient,
=======
	mysqlClient := &mysql.MySQLImpl{
		ConnectionCache: make(map[string]*sql.DB),
	}

	if err = (&controller.DatabaseRequestReconciler{
		Client:      mgr.GetClient(),
		Scheme:      mgr.GetScheme(),
		MySQLClient: mysqlClient,
>>>>>>> dcf07dca
	}).SetupWithManager(mgr, maxConcurrentReconciles); err != nil {
		setupLog.Error(err, "unable to create controller", "controller", "DatabaseRequest")
		os.Exit(1)
	}
	if err = (&controller.RelationalDatabaseProviderReconciler{
		Client:      mgr.GetClient(),
		Scheme:      mgr.GetScheme(),
<<<<<<< HEAD
		RelDBClient: relDBClient,
=======
		MySQLClient: mysqlClient,
>>>>>>> dcf07dca
	}).SetupWithManager(mgr); err != nil {
		setupLog.Error(err, "unable to create controller", "controller", "RelationalDatabaseProvider")
		os.Exit(1)
	}
	//+kubebuilder:scaffold:builder
	if err := mgr.AddHealthzCheck("healthz", healthz.Ping); err != nil {
		setupLog.Error(err, "unable to set up health check")
		os.Exit(1)
	}
	if err := mgr.AddReadyzCheck("readyz", healthz.Ping); err != nil {
		setupLog.Error(err, "unable to set up ready check")
		os.Exit(1)
	}

	setupLog.Info("starting manager")
	if err := mgr.Start(ctrl.SetupSignalHandler()); err != nil {
		setupLog.Error(err, "problem running manager")
		os.Exit(1)
	}
}<|MERGE_RESOLUTION|>--- conflicted
+++ resolved
@@ -127,23 +127,16 @@
 		os.Exit(1)
 	}
 
-<<<<<<< HEAD
+	mysqlClient := &mysql.MySQLImpl{
+		ConnectionCache: make(map[string]*sql.DB),
+	}
+
 	relDBClient := database.New()
 
 	if err = (&controller.DatabaseRequestReconciler{
 		Client:                   mgr.GetClient(),
 		Scheme:                   mgr.GetScheme(),
 		RelationalDatabaseClient: relDBClient,
-=======
-	mysqlClient := &mysql.MySQLImpl{
-		ConnectionCache: make(map[string]*sql.DB),
-	}
-
-	if err = (&controller.DatabaseRequestReconciler{
-		Client:      mgr.GetClient(),
-		Scheme:      mgr.GetScheme(),
-		MySQLClient: mysqlClient,
->>>>>>> dcf07dca
 	}).SetupWithManager(mgr, maxConcurrentReconciles); err != nil {
 		setupLog.Error(err, "unable to create controller", "controller", "DatabaseRequest")
 		os.Exit(1)
@@ -151,11 +144,7 @@
 	if err = (&controller.RelationalDatabaseProviderReconciler{
 		Client:      mgr.GetClient(),
 		Scheme:      mgr.GetScheme(),
-<<<<<<< HEAD
 		RelDBClient: relDBClient,
-=======
-		MySQLClient: mysqlClient,
->>>>>>> dcf07dca
 	}).SetupWithManager(mgr); err != nil {
 		setupLog.Error(err, "unable to create controller", "controller", "RelationalDatabaseProvider")
 		os.Exit(1)
